###############################################
# IssueSuite Standalone pyproject Template    #
# Copy this file to pyproject.toml in the new #
# extraction repository and adjust metadata.  #
###############################################

[build-system]
build-backend = "setuptools.build_meta"

requires = [ "setuptools>=68", "wheel" ]

[project] # trigger-ci
name = "issuesuite"
version = "0.1.11" # Keep in sync with issuesuite.__version__
description = "Declarative GitHub Issues automation: validate, sync, export, and report from a single ISSUES.md file"
readme = { file = "README.md", content-type = "text/markdown" }
keywords = [ "automation", "cli", "declarative", "devops", "github", "issues", "project-management", "roadmap" ]
license = "MIT"
maintainers = [ { name = "IssueSuite Maintainers", email = "maintainers@issuesuite.dev" } ]
authors = [ { name = "IssueSuite Maintainers", email = "maintainers@issuesuite.dev" } ]
requires-python = ">=3.10"
classifiers = [
  "Development Status :: 4 - Beta",
  "Environment :: Console",
  "Intended Audience :: Developers",
  "Intended Audience :: System Administrators",
  "Operating System :: OS Independent",
  "Programming Language :: Python",
  "Programming Language :: Python :: 3 :: Only",
  "Programming Language :: Python :: 3.10",
  "Programming Language :: Python :: 3.11",
  "Programming Language :: Python :: 3.12",
  "Programming Language :: Python :: 3.13",
  "Topic :: Software Development :: Build Tools",
  "Topic :: Software Development :: Libraries :: Python Modules",
  "Topic :: Software Development :: Version Control :: Git",
  "Topic :: System :: Systems Administration",
  "Topic :: Utilities",
  "Typing :: Typed",
]
dependencies = [
  "pyyaml>=6,<7",
  "requests>=2.31,<3",
<<<<<<< HEAD
  "packaging>=23,<25",
=======
  "packaging>=25,<26",
>>>>>>> 3a6737fe
]

optional-dependencies.all = [
  "jsonschema>=4,<5",
  "psutil>=7.1",
  "python-dotenv>=1",
  "opentelemetry-api>=1.25",
  "opentelemetry-sdk>=1.25",
  "opentelemetry-exporter-otlp>=1.25",
]
optional-dependencies.dev = [
  "build>=1",
  "bandit>=1.8",
  "detect-secrets>=1.5",
  "mypy>=1.8",
  "pip-audit>=2.7",
  "pytest>=8",
  "pytest-cov>=4.1",
  "pytest-asyncio>=1.2",
  "nox>=2024.4.15",
  "ruff==0.13.3",
  "twine>=6.2",
  "types-psutil>=7.0.0.20250822",
  "types-pyyaml>=6.0.12.20240917",
  "types-jsonschema>=4.23.0.20240813",
  "types-requests>=2.32.0.20240914",
  "opentelemetry-api>=1.25",
  "opentelemetry-sdk>=1.25",
  "opentelemetry-exporter-otlp>=1.25",
]
optional-dependencies.env = [
  "python-dotenv>=1",
]
optional-dependencies.performance = [
  "psutil>=7.1",
]
optional-dependencies.schemas = [
  "jsonschema>=4,<5",
]
optional-dependencies.observability = [
  "opentelemetry-api>=1.25",
  "opentelemetry-sdk>=1.25",
  "opentelemetry-exporter-otlp>=1.25",
]
optional-dependencies.vscode = [
  "psutil>=7.1",
  "python-dotenv>=1",
]
urls."Bug Reports" = "https://github.com/IAmJonoBo/IssueSuite/issues"
urls.Changelog = "https://github.com/IAmJonoBo/IssueSuite/blob/main/CHANGELOG.md"
urls.Documentation = "https://github.com/IAmJonoBo/IssueSuite#readme"
urls.Homepage = "https://github.com/IAmJonoBo/IssueSuite"
urls.Issues = "https://github.com/IAmJonoBo/IssueSuite/issues"
urls.Repository = "https://github.com/IAmJonoBo/IssueSuite"
urls."Source Code" = "https://github.com/IAmJonoBo/IssueSuite"
scripts.issuesuite = "issuesuite.cli:main"

[tool.setuptools.packages.find]
where = [ "src" ]
namespaces = false

[tool.ruff]
target-version = "py310"

line-length = 100
format.indent-style = "space"
format.quote-style = "preserve"
format.line-ending = "auto"
format.skip-magic-trailing-comma = false
lint.select = [ "B", "C4", "E", "F", "I", "N", "PL", "UP" ]
lint.ignore = [ "E501", "PLR0911", "PLR0913" ]
lint.per-file-ignores."src/issuesuite/cli.py" = [
  "PLR0915",
] # allow higher function complexity for CLI command dispatcher
lint.per-file-ignores."src/issuesuite/core.py" = [ "PLR0912", "PLR0915" ] # parser + aggregation intentionally verbose
lint.per-file-ignores."src/issuesuite/orchestrator.py" = [ "PLR0915" ] # enrichment logic intentionally linear/complex
lint.per-file-ignores."src/issuesuite/parser.py" = [
  "C901",
] # parser functions are intentionally explicit with inline noqas
lint.per-file-ignores."tests/**/*.py" = [
  "E741",    # ambiguous variable names in tests (e.g., list comps)
  "F401",    # unused imports in tests
  "F841",    # assigned but unused in tests
  "I001",    # import order in tests
  "PLR2004", # magic values in tests are fine
]

[tool.pytest.ini_options]
addopts = [ "-q" ]
testpaths = [ "tests" ]

[tool.mypy]
python_version = "3.10"
warn_return_any = true
warn_unused_configs = true
disallow_untyped_defs = true
exclude = [ "tests/.*" ]
strict_optional = true
warn_unused_ignores = true
warn_redundant_casts = true
warn_unreachable = true
no_implicit_optional = true
show_error_codes = true

<<<<<<< HEAD
[[tool.mypy.overrides]]
module = ["dotenv"]
ignore_missing_imports = true

=======
>>>>>>> 3a6737fe
[tool.setuptools.package-data]
"issuesuite" = ["data/*.json"]<|MERGE_RESOLUTION|>--- conflicted
+++ resolved
@@ -41,11 +41,7 @@
 dependencies = [
   "pyyaml>=6,<7",
   "requests>=2.31,<3",
-<<<<<<< HEAD
-  "packaging>=23,<25",
-=======
   "packaging>=25,<26",
->>>>>>> 3a6737fe
 ]
 
 optional-dependencies.all = [
@@ -150,12 +146,9 @@
 no_implicit_optional = true
 show_error_codes = true
 
-<<<<<<< HEAD
 [[tool.mypy.overrides]]
 module = ["dotenv"]
 ignore_missing_imports = true
 
-=======
->>>>>>> 3a6737fe
 [tool.setuptools.package-data]
 "issuesuite" = ["data/*.json"]