--- conflicted
+++ resolved
@@ -72,16 +72,11 @@
                 "--cov-report=xml",
             ],
             coverage_threshold=80.0,
-<<<<<<< HEAD
-            coverage_report=COVERAGE_REPORT,
-=======
             coverage_report=PROJECT_ROOT / "coverage.xml",
->>>>>>> eae0a3e4
         ),
         Gate(name="Format", command=["ruff", "format", "--check"]),
         Gate(name="Lint", command=["ruff", "check"]),
         Gate(name="Type Check", command=["mypy", "src"]),
-<<<<<<< HEAD
         Gate(
             name="Type Telemetry",
             command=[
@@ -89,8 +84,6 @@
                 str(PROJECT_ROOT / "scripts" / "type_coverage_report.py"),
             ],
         ),
-=======
->>>>>>> eae0a3e4
         Gate(name="Security", command=[python, "-m", "bandit", "-r", "src"]),
         Gate(
             name="Dependencies",
@@ -105,16 +98,13 @@
             command=[
                 python,
                 "-m",
-<<<<<<< HEAD
                 "issuesuite.cli",
                 "security",
                 "--pip-audit",
-=======
                 "pip_audit",
                 "--progress-spinner",
                 "off",
                 "--strict",
->>>>>>> eae0a3e4
             ],
         ),
         Gate(
@@ -163,13 +153,10 @@
             name="Next Steps Governance",
             command=[python, str(PROJECT_ROOT / "scripts" / "verify_next_steps.py")],
         ),
-<<<<<<< HEAD
         Gate(
             name="UX Acceptance",
             command=[python, str(PROJECT_ROOT / "scripts" / "ux_acceptance.py")],
         ),
-=======
->>>>>>> eae0a3e4
     ]
 
 
