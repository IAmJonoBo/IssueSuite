--- conflicted
+++ resolved
@@ -678,13 +678,10 @@
         [
             "[setup] VS Code integration includes:",
             "  - Tasks for common IssueSuite operations",
-<<<<<<< HEAD
             "  - Expanded debug configurations for sync, security, and guided setup",
             "  - YAML + JSON schema associations for IssueSuite configs and artifacts",
-=======
             "  - Debug configurations for the IssueSuite CLI",
             "  - YAML schema associations for IssueSuite specs",
->>>>>>> 3f50595c
             "  - Python environment defaults for local .venv usage",
             "  - Safe re-run support via --force to refresh templates",
         ]
