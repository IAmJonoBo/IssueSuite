--- conflicted
+++ resolved
@@ -61,15 +61,12 @@
 )
 from issuesuite.reconcile import format_report, reconcile
 from issuesuite.runtime import execute_command, prepare_config
-<<<<<<< HEAD
 from issuesuite.scaffold import (
     ScaffoldResult,
     scaffold_project,
     write_vscode_assets,
 )
-=======
 from issuesuite.scaffold import ScaffoldResult, scaffold_project, write_vscode_tasks
->>>>>>> f0d6fdaf
 from issuesuite.schemas import get_schemas
 from issuesuite.setup_wizard import run_guided_setup
 
@@ -624,11 +621,7 @@
     else:
         print("[setup] Creating VS Code integration files...")
 
-<<<<<<< HEAD
     result = write_vscode_assets(workspace)
-=======
-    result = write_vscode_tasks(workspace)
->>>>>>> f0d6fdaf
 
     if result.created:
         print("[setup] VS Code files should be committed to your repository")
