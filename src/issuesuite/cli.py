"""IssueSuite CLI (standalone / extraction-ready).

Subcommands:
  validate  -> (placeholder) structural checks (id pattern etc.)
  sync      -> create/update/close issues (summary JSON)
  export    -> export parsed issues list to JSON
  summary   -> human-readable quick listing
  schema    -> write JSON Schemas for export & summary
    import    -> generate draft ISSUES.md from live repository issues
    reconcile -> compare live issues against local specs (no mutation)
        agent-apply -> apply agent completion summaries to ISSUES.md and docs

Designed to be dependency-light; heavy validation can be layered externally.
"""

from __future__ import annotations

import argparse
import json
import logging
import os
import re
import sys
from collections.abc import Iterable, Sequence
from pathlib import Path
from typing import Any, cast

from issuesuite.advisory_refresh import refresh_advisories
from issuesuite.agent_updates import apply_agent_updates
from issuesuite.ai_context import get_ai_context
from issuesuite.config import SuiteConfig
from issuesuite.core import IssueSuite
from issuesuite.dependency_audit import (
    Finding,
    SuppressedFinding,
    collect_installed_packages,
    render_findings_table,
)
from issuesuite.dependency_audit import apply_allowlist as apply_security_allowlist
from issuesuite.dependency_audit import load_advisories as load_security_advisories
from issuesuite.dependency_audit import load_allowlist as load_security_allowlist
from issuesuite.dependency_audit import perform_audit as run_dependency_audit
from issuesuite.env_auth import create_env_auth_manager
from issuesuite.github_issues import IssuesClient, IssuesClientConfig
from issuesuite.github_projects_sync import (
    ProjectsSyncError,
    sync_projects,
)
from issuesuite.github_projects_sync import build_config as build_projects_sync_config
from issuesuite.observability import configure_telemetry
from issuesuite.orchestrator import sync_with_summary
from issuesuite.parser import render_issue_block
from issuesuite.pip_audit_integration import (
    collect_online_findings,
    run_resilient_pip_audit,
)
from issuesuite.projects_status import (
    generate_report,
    render_comment,
    serialize_report,
)
from issuesuite.reconcile import format_report, reconcile
from issuesuite.runtime import execute_command, prepare_config
from issuesuite.scaffold import (
    ScaffoldResult,
    scaffold_project,
    write_vscode_assets,
)
<<<<<<< HEAD
=======
from issuesuite.scaffold import ScaffoldResult, scaffold_project, write_vscode_tasks
>>>>>>> b28139b5
from issuesuite.schemas import get_schemas
from issuesuite.setup_wizard import run_guided_setup

CONFIG_DEFAULT = "issue_suite.config.yaml"
REPO_HELP = "Override target repository (owner/repo)"


_MAX_HELP_WIDTH = 100


class _HelpFormatter(argparse.HelpFormatter):
    def __init__(self, prog: str) -> None:
        super().__init__(prog, max_help_position=30, width=_MAX_HELP_WIDTH)


class _FormatterArgumentParser(argparse.ArgumentParser):
    def __init__(self, *args: Any, **kwargs: Any) -> None:
        kwargs.setdefault("formatter_class", _HelpFormatter)
        super().__init__(*args, **kwargs)


def _build_parser() -> argparse.ArgumentParser:
    """Construct top-level CLI parser with subcommands.

    Keep ordering stable for help output readability.
    """
    p = _FormatterArgumentParser(
        prog="issuesuite", description="Declarative GitHub issue automation"
    )
    p.add_argument(
        "--quiet",
        action="store_true",
        help="Suppress informational logging (env: ISSUESUITE_QUIET=1)",
    )
    sub = p.add_subparsers(
        dest="cmd",
        required=True,
        parser_class=_FormatterArgumentParser,
        metavar="<command>",
    )

    ps = sub.add_parser("sync", help="Sync issues to GitHub (create/update/close)")
    ps.add_argument("--config", default=CONFIG_DEFAULT)
    ps.add_argument("--repo", help=REPO_HELP)
    ps.add_argument("--update", action="store_true")
    ps.add_argument("--apply", action="store_true", help="Alias for --update (creates/updates)")
    ps.add_argument("--dry-run", action="store_true")
    ps.add_argument("--respect-status", action="store_true")
    ps.add_argument("--preflight", action="store_true")
    ps.add_argument("--summary-json")
    ps.add_argument(
        "--plan-json",
        help="When used with --dry-run, writes only the plan actions to a JSON file",
    )
    ps.add_argument(
        "--prune",
        action="store_true",
        help="Close issues not present in specs (removed)",
    )
    ps.add_argument("--project-owner", help="Override project owner (for future GraphQL)")
    ps.add_argument("--project-number", type=int, help="Override project number")

    pe = sub.add_parser("export", help="Export issues to JSON")
    pe.add_argument("--config", default=CONFIG_DEFAULT)
    pe.add_argument("--repo", help=REPO_HELP)
    pe.add_argument("--output")
    pe.add_argument("--pretty", action="store_true")

    psm = sub.add_parser("summary", help="Quick summary of parsed specs")
    psm.add_argument("--config", default=CONFIG_DEFAULT)
    psm.add_argument("--repo", help=REPO_HELP)
    psm.add_argument("--limit", type=int, default=20)

    imp = sub.add_parser("import", help="Generate draft ISSUES.md from live issues")
    imp.add_argument("--config", default=CONFIG_DEFAULT)
    imp.add_argument("--repo", help=REPO_HELP)
    imp.add_argument(
        "--output",
        default="ISSUES.import.md",
        help="Output markdown file (default: ISSUES.import.md)",
    )
    imp.add_argument("--limit", type=int, default=500, help="Max issues to import (default 500)")

    rec = sub.add_parser("reconcile", help="Detect drift between local specs and live issues")
    rec.add_argument("--config", default=CONFIG_DEFAULT)
    rec.add_argument("--repo", help=REPO_HELP)
    rec.add_argument(
        "--limit",
        type=int,
        default=500,
        help="Max issues to fetch for comparison (default 500)",
    )

    doc = sub.add_parser("doctor", help="Run diagnostics (auth, repo access, config)")
    doc.add_argument("--config", default=CONFIG_DEFAULT)
    doc.add_argument("--repo", help=REPO_HELP)

    sec = sub.add_parser("security", help="Audit dependencies with offline-aware fallback")
    sec.add_argument("--config", default=CONFIG_DEFAULT)
    sec.add_argument("--offline-only", action="store_true", help="Skip the live pip-audit probe")
    sec.add_argument("--output-json", type=Path, help="Write findings JSON to the given path")
    sec.add_argument(
        "--refresh-offline",
        action="store_true",
        help="Refresh curated offline advisories before executing the audit",
    )
    sec.add_argument(
        "--pip-audit",
        action="store_true",
        help="Invoke pip-audit with offline-aware fallback after the dependency scan",
    )
    sec.add_argument(
        "--pip-audit-arg",
        action="append",
        default=[],
        help="Forward an additional argument to pip-audit (can be supplied multiple times)",
    )
    sec.add_argument(
        "--pip-audit-disable-online",
        action="store_true",
        help=("Disable online pip-audit checks for this run (scoped to the subprocess)"),
    )

    proj = sub.add_parser(
        "projects-status",
        help="Generate GitHub Projects status payloads and Markdown commentary",
    )
    proj.add_argument(
        "--next-steps",
        dest="next_steps",
        action="append",
        type=Path,
        help="Path to a Next Steps tracker (defaults to repository root files)",
    )
    proj.add_argument("--config", default=CONFIG_DEFAULT)
    proj.add_argument("--repo", help=REPO_HELP)
    proj.add_argument(
        "--coverage",
        dest="coverage",
        type=Path,
        help="Path to coverage_projects_payload.json (defaults to telemetry export)",
    )
    proj.add_argument(
        "--output",
        dest="output",
        type=Path,
        default=Path("projects_status_report.json"),
        help="Where to write the JSON report",
    )
    proj.add_argument(
        "--comment-output",
        dest="comment_output",
        type=Path,
        help="Optional path for a rendered Markdown comment",
    )
    proj.add_argument(
        "--lookahead-days",
        dest="lookahead_days",
        type=int,
        help="Override the due-soon lookahead window (defaults to 7 days)",
    )

    psync = sub.add_parser(
        "projects-sync",
        help="Preview or apply GitHub Projects status updates and comments",
    )
    psync.add_argument("--config", default=CONFIG_DEFAULT)
    psync.add_argument("--repo", help=REPO_HELP)
    psync.add_argument(
        "--next-steps",
        dest="next_steps",
        action="append",
        type=Path,
        help="Path to a Next Steps tracker (defaults to repository root files)",
    )
    psync.add_argument(
        "--coverage",
        dest="coverage",
        type=Path,
        help="Path to coverage_projects_payload.json (defaults to telemetry export)",
    )
    psync.add_argument("--project-owner")
    psync.add_argument("--project-number", type=int)
    psync.add_argument(
        "--owner-type",
        choices=("organization", "user"),
        help="Project owner type (defaults to organization)",
    )
    psync.add_argument(
        "--item-title",
        help="Project item title to manage (defaults to IssueSuite Health)",
    )
    psync.add_argument(
        "--status-field",
        help="Project single-select field name for status updates",
    )
    psync.add_argument(
        "--status-mapping",
        action="append",
        help="Map status keys to project option labels (repeat key=value entries)",
    )
    psync.add_argument(
        "--coverage-field",
        help="Project number field used for coverage percentage",
    )
    psync.add_argument(
        "--summary-field",
        help="Project text field to receive the status summary",
    )
    psync.add_argument(
        "--comment-repo",
        help="Target repository (owner/name) for posting the status comment",
    )
    psync.add_argument(
        "--comment-issue",
        type=int,
        help="Issue or discussion number for posting the status comment",
    )
    psync.add_argument(
        "--comment-output",
        dest="comment_output",
        type=Path,
        help="Optional path for a rendered Markdown comment",
    )
    psync.add_argument(
        "--lookahead-days",
        dest="lookahead_days",
        type=int,
        help="Override the due-soon lookahead window (defaults to 7 days)",
    )
    psync.add_argument(
        "--token",
        help="Explicit GitHub token (falls back to ISSUESUITE_GITHUB_TOKEN/GITHUB_TOKEN)",
    )
    psync.add_argument(
        "--apply",
        action="store_true",
        help="Apply updates instead of running a dry-run preview",
    )

    aictx = sub.add_parser("ai-context", help="Emit machine-readable context JSON for AI tooling")
    aictx.add_argument("--config", default=CONFIG_DEFAULT)
    aictx.add_argument("--repo", help=REPO_HELP)
    aictx.add_argument("--output", help="Output file (defaults to stdout)")
    aictx.add_argument("--preview", type=int, default=5, help="Preview first N specs")
    aictx.add_argument(
        "--quiet",
        action="store_true",
        help="Suppress informational logging (env: ISSUESUITE_QUIET=1)",
    )

    sch = sub.add_parser("schema", help="Emit JSON Schema files")
    sch.add_argument("--config", default=CONFIG_DEFAULT)
    sch.add_argument("--repo", help=REPO_HELP)
    sch.add_argument("--stdout", action="store_true")

    val = sub.add_parser("validate", help="Basic parse + id pattern validation")
    val.add_argument("--config", default=CONFIG_DEFAULT)
    val.add_argument("--repo", help=REPO_HELP)

    au = sub.add_parser(
        "agent-apply",
        help="Apply agent completion summaries to ISSUES.md and optional docs, then sync",
    )
    au.add_argument("--config", default=CONFIG_DEFAULT)
    au.add_argument("--updates-json", help="Path to JSON file with agent updates (default: stdin)")
    au.add_argument("--apply", action="store_true", help="Perform GitHub mutations (sync apply)")
    au.add_argument(
        "--no-sync",
        action="store_true",
        help="Do not run sync after applying file updates",
    )
    au.add_argument(
        "--respect-status",
        action=argparse.BooleanOptionalAction,
        default=True,
        help="Respect status for closing issues (default: true; use --no-respect-status to disable)",
    )
    au.add_argument(
        "--dry-run-sync",
        action=argparse.BooleanOptionalAction,
        default=False,
        help="Run a dry-run sync after file updates (default: true when --apply is not used; otherwise false unless explicitly enabled)",
    )
    au.add_argument(
        "--summary-json",
        help="Optional path to write sync summary json (passed through to sync)",
    )
    au.add_argument(
        "--require-approval",
        action="store_true",
        help="Require explicit --approve acknowledgement before applying agent updates",
    )
    au.add_argument(
        "--approve",
        action="store_true",
        help="Acknowledge review approval when used with --require-approval",
    )

    setup = sub.add_parser("setup", help="Setup authentication and VS Code integration")
    setup.add_argument("--create-env", action="store_true", help="Create sample .env file")
    setup.add_argument("--check-auth", action="store_true", help="Check authentication status")
    setup.add_argument("--vscode", action="store_true", help="Setup VS Code integration files")
    setup.add_argument(
        "--force",
        action="store_true",
        help="Overwrite automation assets when rerunning setup",
    )
    setup.add_argument("--config", default=CONFIG_DEFAULT)
    setup.add_argument(
        "--guided",
        action="store_true",
        help="Render a guided setup checklist with recommended commands",
    )

    init = sub.add_parser("init", help="Scaffold IssueSuite config and specs")
    init.add_argument("--directory", default=".", help="Target directory for generated files")
    init.add_argument(
        "--config-name",
        default="issue_suite.config.yaml",
        help="Configuration filename (default: issue_suite.config.yaml)",
    )
    init.add_argument(
        "--issues-name",
        default="ISSUES.md",
        help="Issues specification filename (default: ISSUES.md)",
    )
    init.add_argument("--force", action="store_true", help="Overwrite files if they already exist")
    init.add_argument(
        "--include",
        choices=["workflow", "vscode", "gitignore"],
        action="append",
        default=[],
        help="Include optional templates (repeat flag for multiple)",
    )
    init.add_argument(
        "--all-extras",
        action="store_true",
        help="Include workflow, VS Code tasks, and gitignore entries",
    )

    upgrade = sub.add_parser("upgrade", help="Check config for recommended IssueSuite updates")
    upgrade.add_argument("--config", default=CONFIG_DEFAULT)
    upgrade.add_argument("--json", action="store_true")

    return p


def _cmd_export(cfg: SuiteConfig, args: argparse.Namespace) -> int:
    from .ux import print_success  # noqa: PLC0415

    suite = IssueSuite(cfg)
    specs = suite.parse()
    data: list[dict[str, object]] = [
        {
            "external_id": s.external_id,
            "title": s.title,
            "labels": s.labels,
            "milestone": s.milestone,
            "status": s.status,
            "hash": s.hash,
            "body": s.body,
        }
        for s in specs
    ]
    out_path = Path(args.output or cfg.export_json)
    out_path.write_text(
        json.dumps(data, indent=2 if args.pretty else None) + ("\n" if args.pretty else "")
    )

    if not args.quiet and not os.environ.get("ISSUESUITE_QUIET"):
        print_success(f"Exported {len(data)} issues to {out_path}")
    else:
        print(f"[export] {len(data)} issues -> {out_path}")

    return 0


def _cmd_summary(cfg: SuiteConfig, args: argparse.Namespace) -> int:
    from .ux import Colors, colorize, print_header  # noqa: PLC0415

    suite = IssueSuite(cfg)
    specs = suite.parse()

    if not args.quiet and not os.environ.get("ISSUESUITE_QUIET"):
        print_header(f"Issue Summary ({len(specs)} total)")
    else:
        print(f"Total: {len(specs)}")

    if os.environ.get("ISSUESUITE_AI_MODE") == "1":
        # Include both hyphen and underscore style tokens so tests / tools can detect reliably
        print("[ai-mode] ai_mode=1 dry_run=True (forced)")

    for s in specs[: args.limit]:
        if not args.quiet and not os.environ.get("ISSUESUITE_QUIET"):
            slug = colorize(s.external_id, Colors.CYAN, bold=True)
            hash_str = colorize(s.hash[:8] if s.hash else "", Colors.DIM)
            title = s.title[:70]
            print(f"  {slug} {hash_str} {title}")
        else:
            print(f"  {s.external_id} {s.hash} {s.title[:70]}")

    if len(specs) > args.limit:
        remaining = len(specs) - args.limit
        if not args.quiet and not os.environ.get("ISSUESUITE_QUIET"):
            msg = colorize(f"... ({remaining} more)", Colors.DIM)
            print(f"  {msg}")
        else:
            print(f"  ... ({remaining} more)")

    return 0


def _write_plan_json(plan_path: str | None, summary: Any) -> None:
    if not plan_path or not isinstance(summary, dict):
        return
    plan = summary.get("plan")
    if not isinstance(plan, list):
        return
    try:
        Path(plan_path).write_text(json.dumps({"plan": plan}, indent=2) + "\n")
        print(f"[sync] plan -> {plan_path}")
    except Exception as exc:  # pragma: no cover - filesystem edge
        print(f"[sync] failed to write plan json: {exc}", file=sys.stderr)


def _resolve_plan_path(cfg: SuiteConfig, args: argparse.Namespace) -> str | None:
    if not args.dry_run:
        return None
    plan_override = getattr(args, "plan_json", None)
    if isinstance(plan_override, str) and plan_override:
        return plan_override
    return getattr(cfg, "plan_json", None)


def _apply_update_alias(args: argparse.Namespace) -> None:
    if not getattr(args, "apply", False) or getattr(args, "update", False):
        return
    args.update = True


def _cmd_sync(cfg: SuiteConfig, args: argparse.Namespace) -> int:
    from .ux import print_operation_status, print_summary_box  # noqa: PLC0415

    _apply_update_alias(args)
    plan_path = _resolve_plan_path(cfg, args)

    # Show operation start
    if not args.quiet and not os.environ.get("ISSUESUITE_QUIET"):
        mode = "DRY RUN" if args.dry_run else ("READ-ONLY" if not args.update else "LIVE")
        print_operation_status("sync", "starting", f"mode={mode}")

    summary = sync_with_summary(
        cfg,
        dry_run=args.dry_run,
        update=args.update,
        respect_status=args.respect_status,
        preflight=args.preflight,
        summary_path=args.summary_json,
        prune=args.prune,
    )
    totals = summary.get("totals") if isinstance(summary, dict) else None
    if isinstance(totals, dict):
        # Enhanced summary output
        if not args.quiet and not os.environ.get("ISSUESUITE_QUIET"):
            items = [
                ("Parsed specs", totals.get("parsed", 0)),
                ("Created", totals.get("created", 0)),
                ("Updated", totals.get("updated", 0)),
                ("Closed", totals.get("closed", 0)),
                ("Unchanged", totals.get("unchanged", 0)),
            ]
            print_summary_box("Sync Summary", items)
        else:
            # Compact output for quiet mode or scripts
            print("[sync] totals", json.dumps(totals))

    _write_plan_json(plan_path, summary)
    args._plugin_payload = {"summary": summary}

    if not args.quiet and not os.environ.get("ISSUESUITE_QUIET"):
        print_operation_status("sync", "completed")

    return 0


def _cmd_schema(cfg: SuiteConfig, args: argparse.Namespace) -> int:
    from .ux import print_error, print_success  # noqa: PLC0415

    schemas = get_schemas()
    if args.stdout:
        print(json.dumps(schemas, indent=2))
        return 0
    try:
        files_written = []

        Path(cfg.schema_export_file).write_text(json.dumps(schemas["export"], indent=2) + "\n")
        files_written.append(cfg.schema_export_file)

        Path(cfg.schema_summary_file).write_text(json.dumps(schemas["summary"], indent=2) + "\n")
        files_written.append(cfg.schema_summary_file)

        if "ai_context" in schemas and getattr(cfg, "schema_ai_context_file", None):
            Path(cfg.schema_ai_context_file).write_text(
                json.dumps(schemas["ai_context"], indent=2) + "\n"
            )
            files_written.append(cfg.schema_ai_context_file)

        if not args.quiet and not os.environ.get("ISSUESUITE_QUIET"):
            print_success(f"Generated {len(files_written)} schema file(s)")
            for f in files_written:
                print(f"  • {f}")
        else:
            print(f"[schema] wrote {', '.join(files_written)}")

        return 0
    except Exception as e:  # pragma: no cover - rare filesystem error
        print_error(f"Failed to write schemas: {e}")
        return 2


def _print_lines(lines: Iterable[str]) -> None:
    for line in lines:
        print(line)


def _setup_create_env(auth_manager: Any) -> None:  # auth manager is dynamic, keep Any
    auth_manager.create_sample_env_file()
    _print_lines(["[setup] Created sample .env file"])


def _setup_check_auth(
    auth_manager: Any,
) -> None:  # dynamic methods accessed reflectively
    token = auth_manager.get_github_token()
    app_cfg = auth_manager.get_github_app_config()
    online = auth_manager.is_online_environment()
    _print_lines(
        [
            f"[setup] Environment: {'Online' if online else 'Local'}",
            f"[setup] GitHub Token: {'✓ Found' if token else '✗ Not found'}",
            f"[setup] GitHub App: {'✓ Configured' if all(app_cfg.values()) else '✗ Not configured'}",
        ]
    )
    recs = auth_manager.get_authentication_recommendations()
    if recs:
        print("[setup] Recommendations:")
        for rec in recs:
            print(f"  - {rec}")


def _setup_vscode(*, force: bool = False) -> ScaffoldResult:
    workspace = Path.cwd()
    vscode_dir = workspace / ".vscode"
    if force:
        print("[setup] Rewriting VS Code integration files (force enabled)...")
    elif vscode_dir.exists():
<<<<<<< HEAD
=======
def _setup_vscode() -> ScaffoldResult:
    workspace = Path.cwd()
    vscode_dir = workspace / ".vscode"
    if vscode_dir.exists():
>>>>>>> b28139b5
        print("[setup] VS Code integration files already exist in .vscode/")
    else:
        print("[setup] Creating VS Code integration files...")

    result = write_vscode_assets(workspace, force=force)

    def _rel(path: Path) -> Path:
        try:
            return path.relative_to(workspace)
        except ValueError:
            return path
<<<<<<< HEAD
=======
    result = write_vscode_assets(workspace)
>>>>>>> b28139b5

    if result.created:
        print("[setup] VS Code files should be committed to your repository")
        for path in result.created:
            print(f"[setup] created {_rel(path)}")

    if result.updated:
        for path in result.updated:
            print(f"[setup] updated {_rel(path)}")

    if result.unchanged:
        for path in result.unchanged:
            print(f"[setup] already current {_rel(path)}")

    if result.needs_update:
        for path in result.needs_update:
            print(f"[setup] differs from template {_rel(path)}")
        print(
            "[setup] existing VS Code files differ from IssueSuite defaults. "
            "Run 'issuesuite setup --vscode --force' to rewrite them or review manually.",
        )

    if not any([result.created, result.updated, result.needs_update]):
        print("[setup] no VS Code files created or changed")

<<<<<<< HEAD
=======
            try:
                relative = path.relative_to(workspace)
            except ValueError:
                relative = path
            print(f"[setup] created {relative}")
    else:
        for path in result.skipped:
            try:
                relative = path.relative_to(workspace)
            except ValueError:
                relative = path
            print(f"[setup] skipped (exists) {relative}")
        print("[setup] no VS Code files created (all existed)")
>>>>>>> b28139b5
    _print_lines(
        [
            "[setup] VS Code integration includes:",
            "  - Tasks for common IssueSuite operations",
            "  - Debug configurations for the IssueSuite CLI",
            "  - YAML schema associations for IssueSuite specs",
            "  - Python environment defaults for local .venv usage",
            "  - Safe re-run support via --force to refresh templates",
        ]
    )
    return result


def _setup_show_help() -> None:
    _print_lines(
        [
            "[setup] Use --help to see available setup options",
            "Available options:",
            "  --create-env    Create sample .env file",
            "  --check-auth    Check authentication status",
            "  --vscode        Setup VS Code integration",
            "  --force         Overwrite VS Code templates when rerunning",
            "  --guided       Interactive checklist with recommended follow-ups",
        ]
    )


def _cmd_setup(args: argparse.Namespace) -> int:
    auth_manager = create_env_auth_manager()
    if args.create_env:
        _setup_create_env(auth_manager)
    if args.check_auth:
        _setup_check_auth(auth_manager)
    if args.vscode:
        _setup_vscode(force=args.force)
    elif args.force:
        print("[setup] --force is currently only used with --vscode")
    if args.guided:
        run_guided_setup(auth_manager)
    if not any([args.create_env, args.check_auth, args.vscode, args.guided]):
        _setup_show_help()
    return 0


def _cmd_init(args: argparse.Namespace) -> int:
    include: list[str] = list(args.include or [])
    if args.all_extras:
        include = ["workflow", "vscode", "gitignore"]
    # Drop duplicates while preserving order
    include_unique: list[str] = []
    for item in include:
        if item not in include_unique:
            include_unique.append(item)
    target = Path(args.directory).resolve()
    result = scaffold_project(
        target,
        issues_filename=args.issues_name,
        config_filename=args.config_name,
        force=args.force,
        include=include_unique,
    )
    for path in result.created:
        print(f"[init] created {path.relative_to(target)}")
    for path in result.skipped:
        print(f"[init] skipped (exists) {path.relative_to(target)}")
    if not result.created:
        print("[init] no files created (all existed)")
    return 0


class _QuietLogs:
    """Context manager to silence 'issuesuite' logger for clean machine-readable output."""

    def __enter__(self) -> _QuietLogs:  # noqa: D401
        self._logger = logging.getLogger("issuesuite")
        self._prev_level = self._logger.level
        self._prev_handlers = list(self._logger.handlers)
        self._logger.handlers = []
        self._logger.propagate = False
        self._logger.setLevel(logging.CRITICAL + 10)
        return self

    def __exit__(
        self,
        exc_type: type[BaseException] | None,
        exc: BaseException | None,
        tb: Any | None,
    ) -> None:  # noqa: D401
        self._logger.setLevel(self._prev_level)
        self._logger.handlers = self._prev_handlers
        self._logger.propagate = True


def _cmd_validate(cfg: SuiteConfig) -> int:
    suite = IssueSuite(cfg)
    specs = suite.parse()
    print(f"[validate] parsed {len(specs)} specs")
    # minimal id pattern check
    bad = [s.external_id for s in specs if not re.match(cfg.id_pattern, s.external_id)]
    if bad:
        print(f"[validate] invalid ids: {bad}", file=sys.stderr)
        return 1
    print("[validate] ok")
    return 0


def _cmd_ai_context(cfg: SuiteConfig, args: argparse.Namespace) -> int:
    """Emit a JSON document summarizing current IssueSuite state for AI assistants."""
    # Leverage shared library function for single source of truth
    doc = get_ai_context(cfg, preview=args.preview)
    out_text = json.dumps(doc, indent=2) + "\n"
    if args.output:
        Path(args.output).write_text(out_text)
    else:
        sys.stdout.write(out_text)
    return 0


def _read_updates_json(path: str | None) -> dict[str, Any] | list[dict[str, Any]]:
    if path:
        text = Path(path).read_text(encoding="utf-8")
    else:
        text = sys.stdin.read()
    data: Any = json.loads(text)
    # Accept dict or list
    if isinstance(data, dict):
        return cast(dict[str, Any], data)
    if isinstance(data, list):
        return cast(list[dict[str, Any]], data)
    raise ValueError("updates json must be a dict or list")


def _cmd_agent_apply(cfg: SuiteConfig, args: argparse.Namespace) -> int:
    # Load updates data
    try:
        updates_data = _read_updates_json(args.updates_json)
    except Exception as exc:
        print(f"[agent-apply] failed to read updates: {exc}", file=sys.stderr)
        return 2

    if getattr(args, "require_approval", False) and not getattr(args, "approve", False):
        print(
            "[agent-apply] approval required: rerun with --approve after review",
            file=sys.stderr,
        )
        return 3

    # Apply updates to ISSUES.md and docs
    try:
        result = apply_agent_updates(cfg, updates_data)
    except Exception as exc:
        print(f"[agent-apply] failed to apply updates: {exc}", file=sys.stderr)
        return 2

    changed_files = result.get("changed_files", []) if isinstance(result, dict) else []
    print(f"[agent-apply] updated files: {', '.join(changed_files) if changed_files else 'none'}")

    # Optionally run sync
    if not args.no_sync:
        do_apply = bool(args.apply)
        # Default behavior: respect status when agent applies (closes issues)
        respect_status = bool(getattr(args, "respect_status", True))
        dry_run = not do_apply or bool(args.dry_run_sync)
        try:
            summary = sync_with_summary(
                cfg,
                dry_run=dry_run,
                update=True,
                respect_status=respect_status,
                preflight=False,
                summary_path=args.summary_json,
                prune=False,
            )
            totals = summary.get("totals") if isinstance(summary, dict) else None
            if isinstance(totals, dict):
                print("[agent-apply] sync totals", json.dumps(totals))
        except Exception as exc:
            print(f"[agent-apply] sync failed: {exc}", file=sys.stderr)
            return 2
    return 0


def _slugify(title: str) -> str:
    base = re.sub(r"[^a-zA-Z0-9-_]+", "-", title.strip().lower()).strip("-")
    if not base:
        base = "issue"
    return base[:50]


def _extract_issue_fields(
    it: dict[str, Any],
) -> tuple[str, str, list[str], str | None, str | None]:
    title = str(it.get("title") or "").strip() or "Untitled"
    body = str(it.get("body") or "").strip()
    labels_raw: list[str] = []
    for lbl in it.get("labels") or []:
        if isinstance(lbl, dict):
            name = lbl.get("name")
            if isinstance(name, str) and name:
                labels_raw.append(name)
    ms = it.get("milestone")
    milestone_title = (
        ms.get("title") if isinstance(ms, dict) and isinstance(ms.get("title"), str) else None
    )
    state_val = str(it.get("state") or "").lower()
    status = state_val if state_val in {"open", "closed"} else None
    return title, body, labels_raw, milestone_title, status


def _render_issue_block(
    slug: str,
    title: str,
    body: str,
    labels: list[str],
    milestone: str | None,
    status: str | None,
) -> list[str]:
    # Preserve import-time trimming but use shared renderer for formatting
    trimmed = re.sub(r"<!--\s*issuesuite:slug=[^>]+-->\s*", "", body)[:400].replace("```", "`\n`")
    if trimmed and not trimmed.endswith("\n"):
        trimmed += "\n"
    return render_issue_block(
        slug=slug,
        title=title,
        labels=labels or None,
        milestone=milestone,
        status=status,
        body=trimmed,
    )


def _cmd_import(cfg: SuiteConfig, args: argparse.Namespace) -> int:
    client_cfg = IssuesClientConfig(
        repo=args.repo or cfg.github_repo,
        dry_run=False,
        mock=os.environ.get("ISSUES_SUITE_MOCK") == "1",
    )
    client = IssuesClient(client_cfg)
    issues = client.list_existing()
    if not issues:
        print("[import] no issues fetched (empty or auth problem)")
        return 1
    lines: list[str] = []
    count = 0
    seen_slugs: set[str] = set()
    for it in issues:
        if count >= args.limit:
            break
        title, body, labels_list, milestone_title, status = _extract_issue_fields(it)
        slug = _slugify(title)
        base = slug
        idx = 2
        while slug in seen_slugs:
            slug = f"{base}-{idx}"
            idx += 1
        seen_slugs.add(slug)
        lines.extend(_render_issue_block(slug, title, body, labels_list, milestone_title, status))
        count += 1
    out_path = Path(args.output)
    out_path.write_text("\n".join(lines).rstrip() + "\n")
    print(f"[import] wrote {count} issues -> {out_path}")
    if count < len(issues):
        print(f"[import] (truncated to {count} of {len(issues)})")
    return 0


def _cmd_reconcile(cfg: SuiteConfig, args: argparse.Namespace) -> int:
    # Parse local specs
    suite = IssueSuite(cfg)
    try:
        specs = suite.parse()
    except Exception as exc:  # pragma: no cover - parse error path
        print(f"[reconcile] failed to parse specs: {exc}", file=sys.stderr)
        return 2
    # Fetch live issues (respect mock & dry-run semantics by using IssuesClient directly)
    client = IssuesClient(
        IssuesClientConfig(
            repo=args.repo or cfg.github_repo,
            dry_run=False,
            mock=os.environ.get("ISSUES_SUITE_MOCK") == "1",
        )
    )
    live = client.list_existing()[: args.limit]
    rep = reconcile(specs=specs, live_issues=live)
    for line in format_report(rep):
        print(line)
    return 0 if bool(rep.get("in_sync")) else 2


def _doctor_repo_check(repo: str | None, problems: list[str]) -> None:
    print(f"[doctor] repo: {repo or 'None'}")
    if not repo:
        problems.append("No repository configured (github_repo)")


def _doctor_token_check(warnings: list[str]) -> None:
    token = os.environ.get("GH_TOKEN") or os.environ.get("GITHUB_TOKEN")
    print(f"[doctor] token: {'present' if token else 'missing'}")
    if not token:
        warnings.append(
            "No GH_TOKEN/GITHUB_TOKEN environment variable detected (may rely on gh auth)"
        )


def _doctor_tool_version_check(warnings: list[str]) -> None:
    """Check if development tools are available (ADR-0004)."""
    import subprocess  # noqa: PLC0415

    tools = ["ruff", "mypy", "pytest", "nox"]
    missing_tools = []

    for tool in tools:
        try:
            result = subprocess.run(
                [tool, "--version"],
                capture_output=True,
                timeout=5,
                check=False,
            )
            if result.returncode == 0:
                version = result.stdout.decode().strip().split("\n")[0]
                print(f"[doctor] {tool}: {version}")
            else:
                # Tool exists but version check failed
                print(f"[doctor] {tool}: available but version check failed")
        except (FileNotFoundError, subprocess.TimeoutExpired):
            missing_tools.append(tool)

    if missing_tools:
        warnings.append(
            f"Development tools not found: {', '.join(missing_tools)} "
            "(install with: pip install -e .[dev,all])"
        )


def _doctor_lockfile_check(warnings: list[str]) -> None:
    """Check if lockfiles are synchronized (ADR-0004)."""
    import subprocess  # noqa: PLC0415

    # Find project root by looking for pyproject.toml
    current = Path.cwd()
    project_root = current
    for parent in [current] + list(current.parents):
        if (parent / "pyproject.toml").exists():
            project_root = parent
            break

    refresh_script = project_root / "scripts" / "refresh-deps.sh"
    if not refresh_script.exists():
        print("[doctor] lockfile check: refresh-deps.sh not found, skipping")
        return

    try:
        result = subprocess.run(
            [str(refresh_script), "--check"],
            capture_output=True,
            timeout=30,
            check=False,
            cwd=str(project_root),
        )
        if result.returncode == 0:
            print("[doctor] lockfiles: synchronized")
        else:
            warnings.append("Lockfiles out of sync with manifests (run: ./scripts/refresh-deps.sh)")
    except (subprocess.TimeoutExpired, FileNotFoundError) as exc:
        print(f"[doctor] lockfile check failed: {exc}")


def _doctor_git_hooks_check(warnings: list[str]) -> None:
    """Check if Git hooks are configured (ADR-0004)."""
    import subprocess  # noqa: PLC0415

    try:
        result = subprocess.run(
            ["git", "config", "core.hooksPath"],
            capture_output=True,
            timeout=5,
            check=False,
        )
        if result.returncode == 0:
            hooks_path = result.stdout.decode().strip()
            print(f"[doctor] git hooks: {hooks_path}")
            # Accept both relative and absolute paths ending in .githooks
            if not hooks_path.endswith(".githooks"):
                warnings.append(
                    "Git hooks not configured correctly (run: ./scripts/setup-dev-env.sh)"
                )
        else:
            warnings.append("Git hooks not configured (run: ./scripts/setup-dev-env.sh)")
    except (FileNotFoundError, subprocess.TimeoutExpired) as exc:
        print(f"[doctor] git hooks check failed: {exc}")


def _doctor_env_flags() -> tuple[bool, bool]:
    mock = os.environ.get("ISSUES_SUITE_MOCK") == "1"
    dry = os.environ.get("ISSUESUITE_DRY_FORCE") == "1"
    if mock:
        print("[doctor] mock mode detected (ISSUES_SUITE_MOCK=1)")
    if dry:
        print("[doctor] global dry-run override (ISSUESUITE_DRY_FORCE=1)")
    return mock, dry


def _doctor_issue_list(repo: str | None, mock: bool, problems: list[str]) -> None:
    if repo and not mock:
        try:
            client = IssuesClient(IssuesClientConfig(repo=repo, dry_run=False, mock=False))
            issues = client.list_existing()
            print(f"[doctor] list_existing ok: fetched {len(issues)} issues")
        except Exception as exc:  # pragma: no cover - external env dependent
            problems.append(f"Failed to list issues: {exc}")


def _doctor_emit_results(warnings: list[str], problems: list[str]) -> int:
    from .ux import print_error, print_success, print_warning  # noqa: PLC0415

    if warnings:
        print_warning(f"{len(warnings)} warning(s) detected:")
        for w in warnings:
            print(f"  • {w}")

    if problems:
        print_error(f"{len(problems)} problem(s) detected:")
        for p in problems:
            print(f"  • {p}")
        return 2

    if not warnings:
        print_success("All checks passed!")
    else:
        print_warning("Completed with warnings (see above)")

    return 0


def _cmd_doctor(cfg: SuiteConfig, args: argparse.Namespace) -> int:
    """Run lightweight diagnostics (auth, repo access, env flags, environment parity)."""
    problems: list[str] = []
    warnings: list[str] = []
    repo = args.repo or cfg.github_repo
    _doctor_repo_check(repo, problems)
    _doctor_token_check(warnings)
    mock, _ = _doctor_env_flags()
    _doctor_issue_list(repo, mock, problems)

    # Environment parity checks (ADR-0004)
    print("[doctor] checking environment parity...")
    _doctor_tool_version_check(warnings)
    _doctor_lockfile_check(warnings)
    _doctor_git_hooks_check(warnings)

    return _doctor_emit_results(warnings, problems)


def _maybe_refresh_offline_advisories(requested: bool) -> None:
    if not requested:
        return
    try:
        refresh_advisories()
    except Exception as exc:  # pragma: no cover - network/OSV availability
        print(f"[security] Failed to refresh offline advisories: {exc}", file=sys.stderr)


def _build_security_payload(
    findings: Sequence[Finding],
    fallback_reason: str | None,
    suppressed: Sequence[SuppressedFinding],
) -> dict[str, object]:
    return {
        "findings": [
            {
                "package": finding.package,
                "installed_version": finding.installed_version,
                "vulnerability_id": finding.vulnerability_id,
                "description": finding.description,
                "fixed_versions": list(finding.fixed_versions),
                "source": finding.source,
            }
            for finding in findings
        ],
        "fallback_reason": fallback_reason,
        "allowlisted": [
            {
                "package": item.finding.package,
                "installed_version": item.finding.installed_version,
                "vulnerability_id": item.finding.vulnerability_id,
                "reason": item.allowlisted.reason,
                "expires": (
                    item.allowlisted.expires.isoformat() if item.allowlisted.expires else None
                ),
                "owner": item.allowlisted.owner,
                "reference": item.allowlisted.reference,
            }
            for item in suppressed
        ],
    }


def _emit_security_table(findings: Sequence[Finding], fallback_reason: str | None) -> None:
    print(render_findings_table(findings))
    if fallback_reason:
        print(
            f"[security] Warning: online audit unavailable ({fallback_reason}).",
            file=sys.stderr,
        )


def _emit_security_allowlist_summary(suppressed: Sequence[SuppressedFinding]) -> None:
    if not suppressed:
        return
    print("[security] Allowlisted vulnerabilities detected:", file=sys.stderr)
    for item in suppressed:
        allow = item.allowlisted
        parts = [allow.reason]
        if allow.expires:
            parts.append(f"expires {allow.expires.isoformat()}")
        if allow.owner:
            parts.append(f"owner {allow.owner}")
        if allow.reference:
            parts.append(str(allow.reference))
        print(
            f"  - {item.finding.package} {item.finding.vulnerability_id} ({'; '.join(parts)})",
            file=sys.stderr,
        )


def _write_security_json(path: Path, payload: dict[str, object]) -> None:
    path.write_text(json.dumps(payload, indent=2, sort_keys=True) + "\n", encoding="utf-8")


def _maybe_run_pip_audit(args: argparse.Namespace, exit_code: int) -> int:
    if not args.pip_audit:
        return exit_code
    forwarded: list[str] = list(args.pip_audit_arg or [])
    if not any(arg.startswith("--progress-spinner") for arg in forwarded):
        forwarded = ["--progress-spinner", "off", *forwarded]
    if "--strict" not in forwarded:
        forwarded.append("--strict")
    suppress_env = "ISSUESUITE_PIP_AUDIT_SUPPRESS_TABLE"
    previous = os.environ.get(suppress_env)
    os.environ[suppress_env] = "1"
    disable_env = "ISSUESUITE_PIP_AUDIT_DISABLE_ONLINE"
    disable_previous = os.environ.get(disable_env)
    disable_online = getattr(args, "pip_audit_disable_online", False)
    if disable_online:
        os.environ[disable_env] = "1"
    try:
        rc = run_resilient_pip_audit(forwarded)
    finally:
        if previous is None:
            os.environ.pop(suppress_env, None)
        else:
            os.environ[suppress_env] = previous
        if disable_online:
            if disable_previous is None:
                os.environ.pop(disable_env, None)
            else:
                os.environ[disable_env] = disable_previous
    return exit_code if rc == 0 else rc


def _cmd_security(args: argparse.Namespace) -> int:
    _maybe_refresh_offline_advisories(args.refresh_offline)
    advisories = load_security_advisories()
    packages = collect_installed_packages()
    findings, fallback_reason = run_dependency_audit(
        advisories=advisories,
        packages=packages,
        online_probe=not args.offline_only,
        online_collector=collect_online_findings,
    )
    allowlist = load_security_allowlist()
    findings, suppressed = apply_security_allowlist(findings, allowlist)
    output_payload = _build_security_payload(findings, fallback_reason, suppressed)
    if args.output_json:
        _write_security_json(Path(args.output_json), output_payload)
    else:
        _emit_security_table(findings, fallback_reason)
        _emit_security_allowlist_summary(suppressed)
    exit_code = 0 if not findings else 1
    exit_code = _maybe_run_pip_audit(args, exit_code)
    args._plugin_payload = {
        "security": {
            "findings": len(findings),
            "fallback_reason": fallback_reason,
            "allowlisted": len(suppressed),
        }
    }
    return exit_code


def _ensure_parent(path: Path | None) -> None:
    if path is None:
        return
    path.parent.mkdir(parents=True, exist_ok=True)


def _cmd_projects_status(args: argparse.Namespace) -> int:
    report = generate_report(
        next_steps_paths=args.next_steps,
        coverage_payload_path=args.coverage,
        lookahead_days=args.lookahead_days,
    )
    serialized = serialize_report(report)

    output_path = Path(args.output)
    _ensure_parent(output_path)
    output_path.write_text(
        json.dumps(serialized, indent=2, sort_keys=True) + "\n", encoding="utf-8"
    )

    comment = render_comment(report) + "\n"
    if args.comment_output:
        comment_path = Path(args.comment_output)
        _ensure_parent(comment_path)
        comment_path.write_text(comment, encoding="utf-8")
    if not getattr(args, "quiet", False):
        print(comment, end="")

    tasks_payload = serialized.get("tasks", {}) if isinstance(serialized.get("tasks"), dict) else {}
    args._plugin_payload = {
        "projects_status": {
            "status": serialized.get("status"),
            "open_count": tasks_payload.get("open_count"),
            "overdue_count": tasks_payload.get("overdue_count"),
            "due_soon_count": tasks_payload.get("due_soon_count"),
        }
    }
    return 0


def _resolve_project_owner(cfg: SuiteConfig | None, owner: str | None) -> str | None:
    if owner:
        return owner
    if cfg and cfg.github_repo and "/" in cfg.github_repo:
        return cfg.github_repo.split("/", 1)[0]
    return None


def _resolve_project_number(cfg: SuiteConfig | None, number: int | None) -> int | None:
    if number is not None:
        return number
    if cfg and cfg.project_enable and cfg.project_number:
        return cfg.project_number
    return None


def _resolve_field(cfg: SuiteConfig | None, override: str | None, key: str) -> str | None:
    if override:
        return override
    if cfg:
        value = cfg.project_field_mappings.get(key)
        if value:
            return value
    return None


def _resolve_comment_repo(cfg: SuiteConfig | None, repo: str | None) -> str | None:
    if repo:
        return repo
    if cfg and cfg.github_repo:
        return cfg.github_repo
    return None


def _resolve_token(args: argparse.Namespace) -> str | None:
    token_arg = getattr(args, "token", None)
    if isinstance(token_arg, str) and token_arg.strip():
        return token_arg
    for name in ("ISSUESUITE_GITHUB_TOKEN", "GITHUB_TOKEN", "GH_TOKEN"):
        token = os.environ.get(name)
        if token and token.strip():
            return token.strip()
    return None


def _cmd_projects_sync(cfg: SuiteConfig | None, args: argparse.Namespace) -> int:
    field_status = _resolve_field(cfg, getattr(args, "status_field", None), "status")
    field_coverage = _resolve_field(cfg, getattr(args, "coverage_field", None), "coverage")
    field_summary = _resolve_field(cfg, getattr(args, "summary_field", None), "summary")
    owner = _resolve_project_owner(cfg, getattr(args, "project_owner", None))
    project_number = _resolve_project_number(cfg, getattr(args, "project_number", None))
    owner_type = getattr(args, "owner_type", None) or ("organization" if owner else None)
    comment_repo = _resolve_comment_repo(cfg, getattr(args, "comment_repo", None))
    comment_issue = getattr(args, "comment_issue", None)
    comment_output = getattr(args, "comment_output", None)
    if isinstance(comment_output, Path):
        _ensure_parent(comment_output)
    coverage_path = getattr(args, "coverage", None)
    next_steps_paths = getattr(args, "next_steps", None)
    lookahead_days = getattr(args, "lookahead_days", None)
    token = _resolve_token(args)

    try:
        sync_cfg = build_projects_sync_config(
            owner=owner,
            project_number=project_number,
            owner_type=owner_type,
            item_title=getattr(args, "item_title", None),
            status_field=field_status,
            status_mapping=getattr(args, "status_mapping", None),
            coverage_field=field_coverage,
            summary_field=field_summary,
            comment_repo=comment_repo,
            comment_issue=comment_issue,
            token=token,
        )
        result = sync_projects(
            config=sync_cfg,
            next_steps_paths=next_steps_paths,
            coverage_payload_path=coverage_path,
            comment_output=comment_output,
            lookahead_days=lookahead_days,
            apply=getattr(args, "apply", False),
        )
    except ProjectsSyncError as exc:
        print(f"[projects-sync] {exc}", file=sys.stderr)
        return 1

    comment = result.get("comment", "")
    if comment and not getattr(args, "quiet", False):
        print(comment, end="")

    project_result = result.get("project", {}) or {}
    comment_result = result.get("comment_result", {}) or {}
    status_label = project_result.get("status_label") or project_result.get("status")
    action = "applied update" if getattr(args, "apply", False) else "dry-run preview"
    coverage_percent = project_result.get("coverage_percent")
    coverage_msg = (
        f", coverage={coverage_percent:.1f}%" if isinstance(coverage_percent, (int, float)) else ""
    )
    print(
        f"[projects-sync] {action}: enabled={project_result.get('enabled')} updated={project_result.get('updated')}"
        f", status={status_label or 'n/a'}{coverage_msg}",
        file=sys.stderr,
    )
    if comment_result.get("enabled"):
        print(
            "[projects-sync] comment "
            f"{'posted' if comment_result.get('updated') else 'dry-run preview'}: repo="
            f"{comment_result.get('repo')} issue={comment_result.get('issue')} length={comment_result.get('length')}",
            file=sys.stderr,
        )

    args._plugin_payload = {
        "projects_sync": {
            "applied": bool(project_result.get("updated")),
            "project_enabled": bool(project_result.get("enabled")),
            "comment_enabled": bool(comment_result.get("enabled")),
            "status": status_label,
        }
    }
    return 0


def _collect_upgrade_suggestions(cfg: SuiteConfig) -> list[dict[str, Any]]:
    suggestions: list[dict[str, Any]] = []
    if cfg.mapping_file.endswith("_mapping.json"):
        suggestions.append(
            {
                "id": "mapping-file",
                "message": "Switch to .issuesuite/index.json for mapping persistence",
                "current": cfg.mapping_file,
                "recommended": ".issuesuite/index.json",
            }
        )
    telemetry_enabled = getattr(cfg, "telemetry_enabled", False)
    if not telemetry_enabled:
        suggestions.append(
            {
                "id": "telemetry",
                "message": "Enable telemetry to capture CLI usage metrics",
                "current": "disabled",
                "recommended": "telemetry:\n  enabled: true\n  store_path: .issuesuite/telemetry.jsonl",
            }
        )
    extensions_enabled = getattr(cfg, "extensions_enabled", True)
    extensions_disabled = list(getattr(cfg, "extensions_disabled", ()))
    if extensions_enabled and extensions_disabled:
        suggestions.append(
            {
                "id": "extensions-disabled",
                "message": "Review disabled extensions list to ensure entries are still needed",
                "current": extensions_disabled,
                "recommended": "Remove stale entries or set extensions.enabled: false",
            }
        )
    return suggestions


def _cmd_upgrade(cfg: SuiteConfig, args: argparse.Namespace) -> int:
    suggestions = _collect_upgrade_suggestions(cfg)
    payload = {"suggestions": suggestions, "count": len(suggestions)}
    if getattr(args, "json", False):
        print(json.dumps(payload, indent=2))
    elif not suggestions:
        print("[upgrade] configuration already aligned with recommended defaults")
    else:
        print(f"[upgrade] found {len(suggestions)} recommendation(s):")
        for item in suggestions:
            current = item.get("current")
            recommended = item.get("recommended")
            print(f"  - {item['message']}")
            if current is not None:
                print(f"    current: {current}")
            if recommended is not None:
                print(f"    recommended: {recommended}")
    args._plugin_payload = payload
    return 0 if not suggestions else 1


def _require_cfg(cfg: SuiteConfig | None) -> SuiteConfig:
    if cfg is None:  # pragma: no cover - defensive guard
        raise RuntimeError("Configuration not loaded")
    return cfg


def _build_handlers(args: argparse.Namespace, cfg: SuiteConfig | None) -> dict[str, Any]:
    return {
        "export": lambda: _cmd_export(_require_cfg(cfg), args),
        "summary": lambda: _cmd_summary(_require_cfg(cfg), args),
        "sync": lambda: _cmd_sync(_require_cfg(cfg), args),
        "ai-context": lambda: _cmd_ai_context(_require_cfg(cfg), args),
        "agent-apply": lambda: _cmd_agent_apply(_require_cfg(cfg), args),
        "schema": lambda: _cmd_schema(_require_cfg(cfg), args),
        "validate": lambda: _cmd_validate(_require_cfg(cfg)),
        "setup": lambda: _cmd_setup(args),
        "import": lambda: _cmd_import(_require_cfg(cfg), args),
        "reconcile": lambda: _cmd_reconcile(_require_cfg(cfg), args),
        "doctor": lambda: _cmd_doctor(_require_cfg(cfg), args),
        "security": lambda: _cmd_security(args),
        "projects-status": lambda: _cmd_projects_status(args),
        "projects-sync": lambda: _cmd_projects_sync(cfg, args),
        "init": lambda: _cmd_init(args),
        "upgrade": lambda: _cmd_upgrade(_require_cfg(cfg), args),
    }


def main(argv: list[str] | None = None) -> int:
    parser = _build_parser()
    args = parser.parse_args(argv)
    exporter = os.environ.get("ISSUESUITE_OTEL_EXPORTER")
    if exporter:
        configure_telemetry(
            service_name=os.environ.get("ISSUESUITE_SERVICE_NAME", "issuesuite-cli"),
            exporter="otlp" if exporter.lower() == "otlp" else "console",
            endpoint=os.environ.get("ISSUESUITE_OTEL_ENDPOINT"),
        )
    if not getattr(args, "quiet", False) and os.environ.get("ISSUESUITE_QUIET") == "1":
        args.quiet = True
    cfg = prepare_config(args)
    handlers = _build_handlers(args, cfg)
    handler = handlers.get(args.cmd)
    if handler is None:  # pragma: no cover - argparse enforces valid choices
        parser.print_help()
        return 1
    return execute_command(handler, args, cfg, args.cmd)


if __name__ == "__main__":  # pragma: no cover
    raise SystemExit(main())<|MERGE_RESOLUTION|>--- conflicted
+++ resolved
@@ -66,10 +66,7 @@
     scaffold_project,
     write_vscode_assets,
 )
-<<<<<<< HEAD
-=======
 from issuesuite.scaffold import ScaffoldResult, scaffold_project, write_vscode_tasks
->>>>>>> b28139b5
 from issuesuite.schemas import get_schemas
 from issuesuite.setup_wizard import run_guided_setup
 
@@ -627,13 +624,10 @@
     if force:
         print("[setup] Rewriting VS Code integration files (force enabled)...")
     elif vscode_dir.exists():
-<<<<<<< HEAD
-=======
 def _setup_vscode() -> ScaffoldResult:
     workspace = Path.cwd()
     vscode_dir = workspace / ".vscode"
     if vscode_dir.exists():
->>>>>>> b28139b5
         print("[setup] VS Code integration files already exist in .vscode/")
     else:
         print("[setup] Creating VS Code integration files...")
@@ -645,10 +639,7 @@
             return path.relative_to(workspace)
         except ValueError:
             return path
-<<<<<<< HEAD
-=======
     result = write_vscode_assets(workspace)
->>>>>>> b28139b5
 
     if result.created:
         print("[setup] VS Code files should be committed to your repository")
@@ -674,8 +665,6 @@
     if not any([result.created, result.updated, result.needs_update]):
         print("[setup] no VS Code files created or changed")
 
-<<<<<<< HEAD
-=======
             try:
                 relative = path.relative_to(workspace)
             except ValueError:
@@ -689,7 +678,6 @@
                 relative = path
             print(f"[setup] skipped (exists) {relative}")
         print("[setup] no VS Code files created (all existed)")
->>>>>>> b28139b5
     _print_lines(
         [
             "[setup] VS Code integration includes:",
